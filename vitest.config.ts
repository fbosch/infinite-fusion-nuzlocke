--- conflicted
+++ resolved
@@ -55,18 +55,7 @@
         plugins: [tsconfigPaths()],
         test: {
           name: 'react-hooks',
-          include: [
-            '**/playthroughs.test.ts',
-            '**/playthroughs/**/*.test.ts',
-<<<<<<< HEAD
-            '**/components/**/*.test.tsx',
-            '**/components/**/*.test.ts',
-          ],
-          exclude: ['**/*.browser.{test,spec}.{js,mjs,cjs,ts,mts,cts,jsx,tsx}'],
-=======
-            '**/scrollToLocation.test.ts',
-          ],
->>>>>>> 1d5eb361
+          include: ['**/playthroughs.test.ts', '**/playthroughs/**/*.test.ts'],
           environment: 'jsdom',
         },
       },
